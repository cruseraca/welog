module github.com/christiandoxa/welog

go 1.23.3

require (
	github.com/elastic/go-elasticsearch/v8 v8.15.0
	github.com/gin-contrib/requestid v1.0.3
	github.com/gin-gonic/gin v1.10.0
	github.com/go-resty/resty/v2 v2.15.3
	github.com/goccy/go-json v0.10.3
	github.com/gofiber/fiber/v2 v2.52.5
	github.com/google/uuid v1.6.0
	github.com/pkg/errors v0.9.1
	github.com/sirupsen/logrus v1.9.3
	github.com/stretchr/testify v1.9.0
	github.com/valyala/fasthttp v1.57.0
	go.elastic.co/ecslogrus v1.0.0
	gopkg.in/go-extras/elogrus.v8 v8.0.1
)

require (
<<<<<<< HEAD
	github.com/andybalholm/brotli v1.1.0 // indirect
=======
	github.com/andybalholm/brotli v1.1.1 // indirect
>>>>>>> d1942418
	github.com/bytedance/sonic v1.12.4 // indirect
	github.com/bytedance/sonic/loader v0.2.1 // indirect
	github.com/cloudwego/base64x v0.1.4 // indirect
	github.com/cloudwego/iasm v0.2.0 // indirect
	github.com/davecgh/go-spew v1.1.1 // indirect
	github.com/elastic/elastic-transport-go/v8 v8.6.0 // indirect
	github.com/gabriel-vasile/mimetype v1.4.6 // indirect
	github.com/gin-contrib/sse v0.1.0 // indirect
	github.com/go-logr/logr v1.4.2 // indirect
	github.com/go-logr/stdr v1.2.2 // indirect
	github.com/go-playground/locales v0.14.1 // indirect
	github.com/go-playground/universal-translator v0.18.1 // indirect
	github.com/go-playground/validator/v10 v10.22.1 // indirect
	github.com/json-iterator/go v1.1.12 // indirect
<<<<<<< HEAD
	github.com/klauspost/compress v1.17.10 // indirect
=======
	github.com/klauspost/compress v1.17.11 // indirect
>>>>>>> d1942418
	github.com/klauspost/cpuid/v2 v2.2.9 // indirect
	github.com/leodido/go-urn v1.4.0 // indirect
	github.com/magefile/mage v1.15.0 // indirect
	github.com/mattn/go-colorable v0.1.13 // indirect
	github.com/mattn/go-isatty v0.0.20 // indirect
	github.com/mattn/go-runewidth v0.0.16 // indirect
	github.com/modern-go/concurrent v0.0.0-20180306012644-bacd9c7ef1dd // indirect
	github.com/modern-go/reflect2 v1.0.2 // indirect
	github.com/pelletier/go-toml/v2 v2.2.3 // indirect
	github.com/pmezard/go-difflib v1.0.0 // indirect
	github.com/rivo/uniseg v0.4.7 // indirect
	github.com/twitchyliquid64/golang-asm v0.15.1 // indirect
	github.com/ugorji/go/codec v1.2.12 // indirect
	github.com/valyala/bytebufferpool v1.0.0 // indirect
	github.com/valyala/tcplisten v1.0.0 // indirect
<<<<<<< HEAD
	go.opentelemetry.io/otel v1.30.0 // indirect
	go.opentelemetry.io/otel/metric v1.30.0 // indirect
	go.opentelemetry.io/otel/trace v1.30.0 // indirect
	golang.org/x/arch v0.12.0 // indirect
	golang.org/x/crypto v0.29.0 // indirect
	golang.org/x/net v0.31.0 // indirect
=======
	go.opentelemetry.io/otel v1.31.0 // indirect
	go.opentelemetry.io/otel/metric v1.31.0 // indirect
	go.opentelemetry.io/otel/trace v1.31.0 // indirect
	golang.org/x/arch v0.12.0 // indirect
	golang.org/x/crypto v0.29.0 // indirect
	golang.org/x/net v0.30.0 // indirect
>>>>>>> d1942418
	golang.org/x/sys v0.27.0 // indirect
	golang.org/x/text v0.20.0 // indirect
	google.golang.org/protobuf v1.35.1 // indirect
	gopkg.in/yaml.v3 v3.0.1 // indirect
)<|MERGE_RESOLUTION|>--- conflicted
+++ resolved
@@ -4,13 +4,10 @@
 
 require (
 	github.com/elastic/go-elasticsearch/v8 v8.15.0
-	github.com/gin-contrib/requestid v1.0.3
 	github.com/gin-gonic/gin v1.10.0
-	github.com/go-resty/resty/v2 v2.15.3
 	github.com/goccy/go-json v0.10.3
 	github.com/gofiber/fiber/v2 v2.52.5
 	github.com/google/uuid v1.6.0
-	github.com/pkg/errors v0.9.1
 	github.com/sirupsen/logrus v1.9.3
 	github.com/stretchr/testify v1.9.0
 	github.com/valyala/fasthttp v1.57.0
@@ -19,11 +16,7 @@
 )
 
 require (
-<<<<<<< HEAD
-	github.com/andybalholm/brotli v1.1.0 // indirect
-=======
 	github.com/andybalholm/brotli v1.1.1 // indirect
->>>>>>> d1942418
 	github.com/bytedance/sonic v1.12.4 // indirect
 	github.com/bytedance/sonic/loader v0.2.1 // indirect
 	github.com/cloudwego/base64x v0.1.4 // indirect
@@ -38,11 +31,7 @@
 	github.com/go-playground/universal-translator v0.18.1 // indirect
 	github.com/go-playground/validator/v10 v10.22.1 // indirect
 	github.com/json-iterator/go v1.1.12 // indirect
-<<<<<<< HEAD
-	github.com/klauspost/compress v1.17.10 // indirect
-=======
 	github.com/klauspost/compress v1.17.11 // indirect
->>>>>>> d1942418
 	github.com/klauspost/cpuid/v2 v2.2.9 // indirect
 	github.com/leodido/go-urn v1.4.0 // indirect
 	github.com/magefile/mage v1.15.0 // indirect
@@ -58,21 +47,12 @@
 	github.com/ugorji/go/codec v1.2.12 // indirect
 	github.com/valyala/bytebufferpool v1.0.0 // indirect
 	github.com/valyala/tcplisten v1.0.0 // indirect
-<<<<<<< HEAD
-	go.opentelemetry.io/otel v1.30.0 // indirect
-	go.opentelemetry.io/otel/metric v1.30.0 // indirect
-	go.opentelemetry.io/otel/trace v1.30.0 // indirect
-	golang.org/x/arch v0.12.0 // indirect
-	golang.org/x/crypto v0.29.0 // indirect
-	golang.org/x/net v0.31.0 // indirect
-=======
 	go.opentelemetry.io/otel v1.31.0 // indirect
 	go.opentelemetry.io/otel/metric v1.31.0 // indirect
 	go.opentelemetry.io/otel/trace v1.31.0 // indirect
 	golang.org/x/arch v0.12.0 // indirect
 	golang.org/x/crypto v0.29.0 // indirect
 	golang.org/x/net v0.30.0 // indirect
->>>>>>> d1942418
 	golang.org/x/sys v0.27.0 // indirect
 	golang.org/x/text v0.20.0 // indirect
 	google.golang.org/protobuf v1.35.1 // indirect
